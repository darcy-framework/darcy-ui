--- conflicted
+++ resolved
@@ -74,13 +74,8 @@
         return new ByChained(locators);
     }
     
-<<<<<<< HEAD
-    public static Locator nested(Element parent, Locator child, Locator... additional) {
+    public static ByNested nested(Element parent, Locator child, Locator... additional) {
         return new ByNested(parent, child, additional);
-=======
-    public static ByNested nested(Element parent, Locator child) {
-        return new ByNested(parent, child);
->>>>>>> 5d82f079
     }
     
     public static class ById implements Locator {
@@ -319,7 +314,6 @@
         private final Element parent;
         private final Locator child;
         
-<<<<<<< HEAD
         public ByNested(Element parent, Locator child, Locator... additional) {
             Objects.requireNonNull(child, "child");
             Objects.requireNonNull(parent, "parent");
@@ -333,17 +327,9 @@
                 this.child = child;
             }
 
-            this.parent = parent;
-=======
-        public ByNested(Element parent, Locator child) {
-            Objects.requireNonNull(parent, "parent");
-            Objects.requireNonNull(child, "child");
-
             this.parent = (parent instanceof WrapsElement)
                     ? ((WrapsElement) parent).getWrappedElement()
                     : parent;
-            this.child = child;
->>>>>>> 5d82f079
         }
         
         @Override
