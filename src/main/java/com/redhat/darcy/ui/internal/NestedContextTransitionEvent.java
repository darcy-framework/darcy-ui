/*
 Copyright 2014 Red Hat, Inc. and/or its affiliates.

 This file is part of darcy.

 This program is free software: you can redistribute it and/or modify
 it under the terms of the GNU General Public License as published by
 the Free Software Foundation, either version 3 of the License, or
 (at your option) any later version.

 This program is distributed in the hope that it will be useful,
 but WITHOUT ANY WARRANTY; without even the implied warranty of
 MERCHANTABILITY or FITNESS FOR A PARTICULAR PURPOSE.  See the
 GNU General Public License for more details.

 You should have received a copy of the GNU General Public License
 along with this program.  If not, see <http://www.gnu.org/licenses/>.
 */

package com.redhat.darcy.ui.internal;

import static com.redhat.darcy.ui.matchers.DarcyMatchers.loadedInContext;
import static com.redhat.synq.HamcrestCondition.match;

import com.redhat.darcy.ui.api.ElementContext;
import com.redhat.darcy.ui.api.Locator;
import com.redhat.darcy.ui.api.View;
import com.redhat.synq.ForwardingPollEvent;
import com.redhat.synq.Synq;

public class NestedContextTransitionEvent<T extends View> extends ForwardingPollEvent<T> {
    
    public NestedContextTransitionEvent(T destination, ElementContext context,
            Locator nestedContextLocator) {
        super(Synq.expect(destination,
<<<<<<< HEAD
                isLoadedInContext(((FindsByNested) context)
=======
                loadedInContext(((FindsByChained) context)
>>>>>>> 5d82f079
                        .withRootLocator(nestedContextLocator))));
    }
    
}<|MERGE_RESOLUTION|>--- conflicted
+++ resolved
@@ -33,11 +33,7 @@
     public NestedContextTransitionEvent(T destination, ElementContext context,
             Locator nestedContextLocator) {
         super(Synq.expect(destination,
-<<<<<<< HEAD
-                isLoadedInContext(((FindsByNested) context)
-=======
-                loadedInContext(((FindsByChained) context)
->>>>>>> 5d82f079
+                loadedInContext(((FindsByNested) context)
                         .withRootLocator(nestedContextLocator))));
     }
     
