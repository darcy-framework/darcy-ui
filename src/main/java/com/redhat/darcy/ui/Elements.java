/*
 Copyright 2014 Red Hat, Inc. and/or its affiliates.

 This file is part of darcy.

 This program is free software: you can redistribute it and/or modify
 it under the terms of the GNU General Public License as published by
 the Free Software Foundation, either version 3 of the License, or
 (at your option) any later version.

 This program is distributed in the hope that it will be useful,
 but WITHOUT ANY WARRANTY; without even the implied warranty of
 MERCHANTABILITY or FITNESS FOR A PARTICULAR PURPOSE.  See the
 GNU General Public License for more details.

 You should have received a copy of the GNU General Public License
 along with this program.  If not, see <http://www.gnu.org/licenses/>.
 */

package com.redhat.darcy.ui;

import com.redhat.darcy.ui.api.HasElementContext;
import com.redhat.darcy.ui.api.Locator;
<<<<<<< HEAD
import com.redhat.darcy.ui.api.elements.*;
=======
import com.redhat.darcy.ui.api.elements.Button;
import com.redhat.darcy.ui.api.elements.Element;
import com.redhat.darcy.ui.api.elements.Label;
import com.redhat.darcy.ui.api.elements.Link;
import com.redhat.darcy.ui.api.elements.Select;
import com.redhat.darcy.ui.api.elements.Text;
import com.redhat.darcy.ui.api.elements.TextInput;
>>>>>>> 9ee24144
import com.redhat.darcy.ui.internal.ElementHandler;
import com.redhat.darcy.ui.internal.ElementListHandler;

import java.lang.reflect.InvocationHandler;
import java.lang.reflect.Proxy;
import java.util.List;

/**
 * Static factories for the fundamental UI elements. Specifically, these return proxy instances of
 * those elements, so that they may be defined as instance fields in a View that may not yet have
 * a context with which to retrieve element references. This elements can be assigned a context
 * after instantiation.
 *
 * @see com.redhat.darcy.ui.AbstractView
 * @see com.redhat.darcy.ui.api.HasElementContext
 * @see com.redhat.darcy.ui.internal.ElementHandler
 *
 */
public abstract class Elements {
    /**
     * Looks up a automation-library-specific implementation for that element type, assuming an
     * implementation is registered for that class.
     */
    @SuppressWarnings("unchecked")
    public static <T extends Element> T element(Class<T> type, Locator locator) {
        if (!type.isInterface()) {
            throw new IllegalArgumentException("Element type must be an interface, was: " + type);
        }

        InvocationHandler invocationHandler = new ElementHandler(type, locator);
        
        return (T) Proxy.newProxyInstance(Elements.class.getClassLoader(), 
                new Class[] { type, HasElementContext.class },
                invocationHandler);
    }
    /**
     * Looks up a automation-library-specific implementation for that element type, assuming an
     * implementation is registered for that class.
     */
    @SuppressWarnings("unchecked")
    public static <T extends Element> List<T> elements(Class<T> type, Locator locator) {
        if (!type.isInterface()) {
            throw new IllegalArgumentException("Element type must be an interface, was: " + type);
        }

        InvocationHandler invocationHandler = new ElementListHandler(type, locator);
        
        return (List<T>) Proxy.newProxyInstance(Elements.class.getClassLoader(), 
                new Class[] { List.class, HasElementContext.class },
                invocationHandler);
    }
    
    public static Element element(Locator locator) {
        return element(Element.class, locator);
    }
    
    public static List<Element> elements(Locator locator) {
        return elements(Element.class, locator);
    }
    
    public static TextInput textInput(Locator locator) {
        return element(TextInput.class, locator);
    }
    
    public static List<TextInput> textInputs(Locator locator) {
        return elements(TextInput.class, locator);
    }
    
    public static Button button(Locator locator) {
        return element(Button.class, locator);
    }
    
    public static List<Button> buttons(Locator locator) {
        return elements(Button.class, locator);
    }
    
    public static Link link(Locator locator) {
        return element(Link.class, locator);
    }
    
    public static List<Link> links(Locator locator) {
        return elements(Link.class, locator);
    }
    
    public static Label label(Locator locator) {
        return element(Label.class, locator);
    }
    
    public static List<Label> labels(Locator locator) {
        return elements(Label.class, locator);
    }
    
    public static Select select(Locator locator) {
        return element(Select.class, locator);
    }
    
    public static List<Select> selects(Locator locator) {
        return elements(Select.class, locator);
    }

<<<<<<< HEAD
    public static RadioButtonGroup radioButtonGroup(Locator locator) {
        return element(RadioButtonGroup.class, locator);
    }

    public static List<RadioButtonGroup> radioButtonGroups(Locator locator) {
        return elements(RadioButtonGroup.class, locator);
    }

    public static Checkbox checkbox(Locator locator) {
        return element(Checkbox.class, locator);
    }

    public static List<Checkbox> checkboxes(Locator locator) {
        return elements(Checkbox.class, locator);
=======
    public static Text text(Locator locator) {
        return element(Text.class, locator);
    }

    public static List<Text> texts(Locator locator) {
        return elements(Text.class, locator);
>>>>>>> 9ee24144
    }
}<|MERGE_RESOLUTION|>--- conflicted
+++ resolved
@@ -21,17 +21,15 @@
 
 import com.redhat.darcy.ui.api.HasElementContext;
 import com.redhat.darcy.ui.api.Locator;
-<<<<<<< HEAD
-import com.redhat.darcy.ui.api.elements.*;
-=======
 import com.redhat.darcy.ui.api.elements.Button;
+import com.redhat.darcy.ui.api.elements.Checkbox;
 import com.redhat.darcy.ui.api.elements.Element;
 import com.redhat.darcy.ui.api.elements.Label;
 import com.redhat.darcy.ui.api.elements.Link;
+import com.redhat.darcy.ui.api.elements.RadioButtonGroup;
 import com.redhat.darcy.ui.api.elements.Select;
 import com.redhat.darcy.ui.api.elements.Text;
 import com.redhat.darcy.ui.api.elements.TextInput;
->>>>>>> 9ee24144
 import com.redhat.darcy.ui.internal.ElementHandler;
 import com.redhat.darcy.ui.internal.ElementListHandler;
 
@@ -132,7 +130,6 @@
         return elements(Select.class, locator);
     }
 
-<<<<<<< HEAD
     public static RadioButtonGroup radioButtonGroup(Locator locator) {
         return element(RadioButtonGroup.class, locator);
     }
@@ -147,13 +144,13 @@
 
     public static List<Checkbox> checkboxes(Locator locator) {
         return elements(Checkbox.class, locator);
-=======
+    }
+
     public static Text text(Locator locator) {
         return element(Text.class, locator);
     }
 
     public static List<Text> texts(Locator locator) {
         return elements(Text.class, locator);
->>>>>>> 9ee24144
     }
 }